--- conflicted
+++ resolved
@@ -131,23 +131,16 @@
 CLASS_INDEX = {cls: i for i, cls in enumerate(CLASSES)}
 EMPTY_CLS = frozenset([CLASS_INDEX[CLS_TAB_DEC], CLASS_INDEX[CLS_SPACE_DEC],
                        CLASS_INDEX[CLS_NOOP]])
-<<<<<<< HEAD
-SPACE = " "
-TAB = "\t"
-NEWLINE = "\n"
-CHARACTERS = (SPACE, TAB, NEWLINE)
-INDEX_CHARACTER = {i: c for i, c in enumerate(CHARACTERS)}
-=======
 CLS_TO_STR = {
+    CLS_SPACE: " ",
+    CLS_TAB: "\t",
+    CLS_NEWLINE: "\n",
+    CLS_SPACE_INC: " ",
+    CLS_SPACE_DEC: "",
+    CLS_TAB_INC: "\t",
+    CLS_TAB_DEC: "",
+    CLS_SINGLE_QUOTE: "'",
     CLS_DOUBLE_QUOTE: '"',
-    CLS_NEWLINE: "\n",
     CLS_NOOP: "",
-    CLS_SINGLE_QUOTE: "'",
-    CLS_SPACE: " ",
-    CLS_SPACE_DEC: "",
-    CLS_SPACE_INC: " ",
-    CLS_TAB: "\t",
-    CLS_TAB_DEC: "",
-    CLS_TAB_INC: "\t",
 }
->>>>>>> 29753327
+INDEX_CLS_TO_STR = {i: c for i, c in enumerate(CLS_TO_STR)}