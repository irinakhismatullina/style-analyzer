"""Feature extraction module."""
from collections import OrderedDict
from enum import Enum, unique
import importlib
from itertools import islice
import logging
from typing import (Dict, Iterable, List, Mapping, MutableMapping, Optional,
                    Sequence, Set, Tuple, Union)

import bblfsh
import numpy
from sklearn.feature_selection import SelectKBest, VarianceThreshold

from lookout.core.api.service_data_pb2 import File
from lookout.style.format.utils import node2offsets
from lookout.style.format.feature_utils import (
    CLASS_INDEX, CLS_DOUBLE_QUOTE, CLS_NEWLINE, CLS_NOOP, CLS_SINGLE_QUOTE, CLS_SPACE,
    CLS_SPACE_DEC, CLS_SPACE_INC, CLS_TAB, CLS_TAB_DEC, CLS_TAB_INC, Position, VirtualNode)
from lookout.style.format.features import get_features, MultipleValuesFeature


@unique
class FeatureGroup(Enum):
    """
    Feature groups.

    Each feature belongs to one and only one of these classes.
    """

    node = 1
    parents = 2
    left = 3
    right = 4

    def format(self, value) -> str:
        """
        Represent the feature group for user interfaces. The trailing dot is appended as needed.

        :param value: The feature group parameter. E.g., the index of the node for "left" \
                      and "right".
        :return: pretty-printed string, the trailing dot is appended as needed.
        """
        if self == FeatureGroup.node:
            return "•••"
        if self == FeatureGroup.parents:
            return "^%d." % (value + 1)  # ↑ is displayed like shit in Ubuntu
        if self == FeatureGroup.left:
            return str(-value - 1) + "."
        if self == FeatureGroup.right:
            return "+%s." % (value + 1)
        return "%s.%s." % (self.name, value)


FeatureToIndex = MutableMapping[FeatureGroup, List[MutableMapping[str, List[int]]]]
IndexToFeature = List[Tuple[FeatureGroup, int, str, int]]

FEATURES_NUMPY_TYPE = numpy.uint8
FEATURES_MIN = numpy.iinfo(FEATURES_NUMPY_TYPE).min
FEATURES_MAX = numpy.iinfo(FEATURES_NUMPY_TYPE).max


class FeatureExtractor:
    """Extract features for downstream models."""

    _log = logging.getLogger("FeaturesExtractor")

    def __init__(self, *, language: str, left_siblings_window: int, right_siblings_window: int,
                 parents_depth: int, node_features: Sequence[str], left_features: Sequence[str],
                 right_features: Sequence[str], parent_features: Sequence[str],
                 no_labels_on_right: bool, select_features_number: Optional[int],
                 remove_constant_features: bool, insert_noops: bool, debug_parsing: bool,
                 return_sibling_indices: bool, selected_features: Optional[numpy.ndarray] = None,
                 label_composites: Optional[List[Tuple[int, ...]]] = None) -> None:
        """
        Construct a `FeatureExtractor`.

        :param language: Which language to extract features for.
        :param left_siblings_window: How many siblings to use on the left of the current node.
        :param right_siblings_window: How many siblings to use on the right of the current node.
        :param parents_depth: How many parents to use for each node.
        :param node_features: Which features to compute for the current node.
        :param left_features: Which features to compute for the current node's left siblings.
        :param right_features: Which features to compute for the current node's right siblings.
        :param parent_features: Which features to compute for the current node's parents.
        :param no_labels_on_right: Whether to avoid using nodes with labels in right siblings.
        :param select_features_number: How many features to keep during feature selection.
        :param remove_constant_features: Whether to remove constant features
        :param insert_noops: Whether to insert noop nodes or not.
        :param debug_parsing: Whether to pause on parsing exceptions instead of skipping.
        :param return_sibling_indices: Whether to return the indices of siblings of the predicted \
                                       nodes.
        :param selected_features: Feature indexes to use. If None ("train" stage), we learn them \
                                  in select_features(). Otherwise, we are in "analyze" stage.
        :param label_composites: Maps composite output classes to the corresponding sequences of \
                                 "atomic" classes. If None or empty ("train" stage), we build \
                                 this mapping inside `extract_features()`. Otherwise, we are in \
                                 "analyze" stage.
        """
        self.language = language.lower()
        self.left_siblings_window = left_siblings_window
        self.right_siblings_window = right_siblings_window
        self.parents_depth = parents_depth
        self.node_features = sorted(node_features)
        self.left_features = sorted(left_features)
        self.right_features = sorted(right_features)
        self.parent_features = sorted(parent_features)
        self.no_labels_on_right = no_labels_on_right
        self.select_features_number = select_features_number
        self.remove_constant_features = remove_constant_features
        self.insert_noops = insert_noops
        self.debug_parsing = debug_parsing
        self.return_sibling_indices = return_sibling_indices
        self.selected_features = selected_features
        self.labels_to_class_sequences = label_composites if label_composites is not None else []
        self.class_sequences_to_labels = {
            tuple(l): i for i, l in enumerate(self.labels_to_class_sequences)}
        self.tokens = importlib.import_module("lookout.style.format.langs.%s.tokens" % language)
        self.roles = importlib.import_module("lookout.style.format.langs.%s.roles" % language)
        try:
            self.token_unwrappers = importlib.import_module(
                "lookout.style.format.langs.%s.token_unwrappers" % language).TOKEN_UNWRAPPERS
        except ImportError:
            # It's normal for some languages not to have a token_unwrappers module.
            self.token_unwrappers = {}

        try:
            self.node_fixtures = importlib.import_module(
                "lookout.style.format.langs.%s.uast_fixers" % language).NODE_FIXTURES
        except ImportError:
            # It's normal for some languages not to have a uast_fixes module.
            self.node_fixtures = {}
        if self.labels_to_class_sequences:
            self._features = get_features(self.language, self.labels_to_class_sequences)
            self._compute_feature_info()

    def _compute_feature_info(self) -> None:
        if self.selected_features is not None:
            selected_features_set = set(self.selected_features)

        def populate_indices(feature_group: FeatureGroup, feature_names: Sequence[str],
                             nodes_number: int, total_index: int) -> int:
            self._feature_to_indices[feature_group] = []
            self._feature_to_indices_set[feature_group] = []
            for node_index in range(nodes_number):
                self._feature_to_indices[feature_group].append(OrderedDict())
                self._feature_to_indices_set[feature_group].append(OrderedDict())
                for feature_name in feature_names:
                    feature = self._features[feature_name]
                    names = list(feature.names)
                    self._feature_to_indices[feature_group][node_index][feature_name] = []
                    self._feature_to_indices_set[feature_group][node_index][feature_name] = set()
                    for index in range(len(list(self._features[feature_name].names))):
                        if (self.selected_features is None
                                or total_index in selected_features_set):
                            if isinstance(feature, MultipleValuesFeature):
                                name = "%s.%s" % (feature.id.name, names[index])
                            else:
                                name = feature.id.name
                            self._feature_names.append("%s.%d.%s" % (feature_group.name,
                                                                     node_index, name))
                            self._feature_to_indices[feature_group][node_index][feature_name] \
                                .append(total_index)
                            self._feature_to_indices_set[feature_group][node_index][feature_name] \
                                .add(index)
                            self._index_to_feature.append((feature_group, node_index, feature_name,
                                                           index))
                        total_index += 1
            return total_index
        self._index_to_feature = []  # type: IndexToFeature
        self._feature_to_indices = OrderedDict()  # type: FeatureToIndex
        self._feature_names = []  # type: List[str]
        # Not exposed through properties, only used during feature extraction.
        self._feature_to_indices_set = OrderedDict()
        total_index = 0
        total_index = populate_indices(FeatureGroup.node, self.node_features, 1, total_index)
        total_index = populate_indices(FeatureGroup.left, self.left_features,
                                       self.left_siblings_window, total_index)
        total_index = populate_indices(FeatureGroup.right, self.right_features,
                                       self.right_siblings_window, total_index)
        total_index = populate_indices(FeatureGroup.parents, self.parent_features,
                                       self.parents_depth, total_index)
        # we don't need the last `total_index`

        self._feature_node_counts = {group: [sum(len(feature) for feature in node_index.values())
                                             for node_index in self.feature_to_indices[group]]
                                     for group in FeatureGroup}
        self._feature_group_counts = {group: sum(counts)
                                      for group, counts in self._feature_node_counts.items()}
        self._feature_count = sum(self._feature_group_counts.values())

    @property
    def index_to_feature(self) -> IndexToFeature:
        """Return the mapping from integer indices to the corresponding feature names."""
        return self._index_to_feature

    @property
    def feature_to_indices(self) -> FeatureToIndex:
        """Return the mapping from feature names to the corresponding integer indices."""
        return self._feature_to_indices

    @property
    def feature_names(self) -> List[str]:
        """
        Return the names of the features.

        A feature name uniquely identifies a feature. It reflects the feature structure: it is
        comprised of the feature group the feature belongs to, its sibling identifier, its feature
        name and its index if applicable.

        Those names, as well as the feature layout, depend on the configuration used to launch the
        analyzer.
        """
        return self._feature_names

    def count_features(self, feature_group: Optional[FeatureGroup] = None,
                       neighbour_index: Optional[int] = None) -> int:
        """Return the feature count of a given subset of features."""
        if feature_group is None:
            return self._feature_count
        if neighbour_index is None:
            return self._feature_group_counts[feature_group]
        return self._feature_node_counts[feature_group][neighbour_index]

    def extract_features(self, files: Iterable[File], lines: List[List[int]]=None, debug: bool=False
                         ) -> Optional[Union[
                             Tuple[numpy.ndarray, numpy.ndarray,
                                   List[VirtualNode], List[VirtualNode]],
                             Tuple[numpy.ndarray, numpy.ndarray,
                                   List[VirtualNode], List[VirtualNode], List[List[int]]]]]:
        """
        Compute features and labels required by downstream models given a list of `File`-s.

        :param files: the list of `File`-s (see service_data.proto) of the same language.
        :param lines: the list of enabled line numbers per file. The lines which are not \
                      mentioned will not be extracted.
        :return: tuple of numpy.ndarray (2 and 1 dimensional respectively): features and labels \
                 and the corresponding `VirtualNode`-s or None in case not extracting features.
        """
        vnodes_trace = {}
        parents_mapping = {}
        parsed_files = []
        index_labels = not self.labels_to_class_sequences
        for i, file in enumerate(files):
            contents = file.content.decode("utf-8", "replace")
            uast = file.uast
            try:
                file_vnodes, file_parents = self._parse_file(contents, uast, file.path)
            except AssertionError as e:
                self._log.warning("could not parse file %s with error '%s', skipping",
                                  file.path, e)
                if self.debug_parsing:
                    import traceback
                    traceback.print_exc()
                    input("Press Enter to continue…")
                continue
            file_vnodes = self._classify_vnodes(file_vnodes, file.path)
            file_vnodes = self._merge_classes_to_composite_labels(
                file_vnodes, file.path, index_labels=index_labels)
            if self.insert_noops:
                file_vnodes = self._add_noops(list(file_vnodes), file.path,
                                              index_labels=index_labels)
            else:
                file_vnodes = list(file_vnodes)
            file_lines = set(lines[i]) if lines is not None else None
<<<<<<< HEAD
            parsed_files.append((vnodes, parents, file_lines))
            parents_mapping[file.path] = parents
            closest_left_node_id = None
            for j, vn in enumerate(vnodes):
                if vn.node:
                    closest_left_node_id = id(vn.node)
                parent = self._find_parent(j, vnodes, parents, closest_left_node_id)
                if parent is None:
                    parent = uast
                vnodes_trace[id(vn)] = parent.start_position.offset, parent.end_position.offset
=======
            parsed_files.append((file_vnodes, file_parents, file_lines))
>>>>>>> 0ed81115

        labels = [[self.class_sequences_to_labels[vnode.y]
                   for vnode in file_vnodes if vnode.y is not None and (
                       vnode.start.line in file_lines if file_lines is not None else True)]
                  for file_vnodes, file_parents, file_lines in parsed_files]

        if not labels:
            # nothing was extracted
            return None

        if index_labels:
            self._features = get_features(self.language, self.labels_to_class_sequences)
            self._compute_feature_info()

        y = numpy.concatenate(labels)
        X = numpy.zeros((y.shape[0], self.count_features()), dtype=FEATURES_NUMPY_TYPE)
        vnodes = []
        vnodes_y = [None] * y.shape[0]
        offset = 0
        if self.return_sibling_indices:
            sibling_indices_list = []
        for file_vnodes, file_parents, file_lines in parsed_files:
            vnodes.extend(file_vnodes)
            offset, sibling_indices = self._inplace_write_vnode_features(
                file_vnodes, file_parents, file_lines, offset, X, vnodes_y)
            if self.return_sibling_indices:
                sibling_indices_list.extend(sibling_indices)
        self._log.debug("Features shape: %s" % (X.shape,))
        if self.return_sibling_indices:
            return X, y, vnodes_y, vnodes, vnodes_trace, parents_mapping, sibling_indices_list
        return X, y, vnodes_y, vnodes, vnodes_trace, parents_mapping

    def select_features(self, X: numpy.ndarray, y: numpy.ndarray) -> Tuple[numpy.ndarray,
                                                                           numpy.ndarray]:
        """
        Select the most useful features based on sklearn's univariate feature selection.

        :param X: Numpy 2-dimensional array of features to select.
        :param y: Numpy 1-dimensional array of labels.
        :return: Tuple of numpy arrays: X with only the selected features (columns) kept and an \
                                        array of the indices of the kept features for later \
                                        reapplication.
        """
        if self.selected_features is not None:
            return X, self.selected_features
        if self.remove_constant_features:
            feature_selector = VarianceThreshold()
            X = feature_selector.fit_transform(X)
            self.selected_features = feature_selector.get_support(indices=True)
        if self.select_features_number and self.select_features_number < X.shape[1]:
            feature_selector = SelectKBest(k=self.select_features_number)
            X = feature_selector.fit_transform(X, y)
            if self.selected_features is not None:
                self.selected_features = self.selected_features[feature_selector.get_support(
                    indices=True)]
            else:
                self.selected_features = feature_selector.get_support(indices=True)
        self._log.debug("Features shape after selection: %s" % (X.shape,))
        if self.selected_features is None:
            self.selected_features = numpy.arange(X.shape[1])
        self._compute_feature_info()
        return X, self.selected_features

    def _classify_vnodes(self, nodes: Iterable[VirtualNode], path: str) -> Iterable[VirtualNode]:
        """
        Fill "y" attribute in the VirtualNode-s extracted from _parse_file().

        It is the index of the corresponding class to predict. We detect indentation changes so
        several whitespace nodes are merged together.

        :param nodes: sequence of VirtualNodes.
        :param path: path to file.
        :return: new list of VirtualNodes, the size is different from the original.
        """
        indentation = []
        for node in nodes:
            if node.node is not None:
                yield node
                continue
            if not node.value.isspace():
                if node.value == "'":
                    node.y = CLASS_INDEX[CLS_SINGLE_QUOTE]
                elif node.value == '"':
                    node.y = CLASS_INDEX[CLS_DOUBLE_QUOTE]
                yield node
                continue
            lines = node.value.split("\r\n")
            if len(lines) > 1:
                sep = "\r\n"
            else:
                lines = node.value.split("\n")
                sep = "\n"
            if len(lines) == 1:
                # only tabs and spaces are possible
                for i, char in enumerate(node.value):
                    if char == "\t":
                        cls = CLASS_INDEX[CLS_TAB]
                    else:
                        cls = CLASS_INDEX[CLS_SPACE]
                    offset, lineno, col = node.start
                    yield VirtualNode(
                        char,
                        Position(offset + i, lineno, col + i),
                        Position(offset + i + 1, lineno, col + i + 1),
                        y=cls, path=path)
                continue
            line_offset = 0
            for i, line in enumerate(lines[:-1]):
                # `line` contains trailing whitespaces, we add it to the newline node
                newline = line + sep
                start_offset = node.start.offset + line_offset
                start_col = node.start.col if i == 0 else 1
                lineno = node.start.line + i
                yield VirtualNode(
                    newline,
                    Position(start_offset, lineno, start_col),
                    Position(start_offset + len(newline), lineno, start_col + len(newline)),
                    y=CLASS_INDEX[CLS_NEWLINE], path=path)
                line_offset += len(line) + len(sep)
            line = lines[-1]
            my_indent = list(line)
            offset, lineno, col = node.end
            offset -= len(line)
            col -= len(line)
            try:
                for ws in indentation:
                    my_indent.remove(ws)
            except ValueError:
                if my_indent:
                    # mixed tabs and spaces, do not classify
                    yield VirtualNode(
                        line,
                        Position(offset, lineno, col),
                        node.end, path=path)
                    continue
                # indentation decreases
                for char in indentation[len(line):]:
                    if char == "\t":
                        cls = CLASS_INDEX[CLS_TAB_DEC]
                    else:
                        cls = CLASS_INDEX[CLS_SPACE_DEC]
                    yield VirtualNode(
                        "",
                        Position(offset, lineno, col),
                        Position(offset, lineno, col),
                        y=cls, path=path)
                indentation = indentation[:len(line)]
                if indentation:
                    yield VirtualNode(
                        "".join(indentation),
                        Position(offset, lineno, col),
                        node.end, path=path)
            else:
                # indentation is stable or increases
                for i, char in enumerate(my_indent):
                    if char == "\t":
                        cls = CLASS_INDEX[CLS_TAB_INC]
                    else:
                        cls = CLASS_INDEX[CLS_SPACE_INC]
                    yield VirtualNode(
                        char,
                        Position(offset + i, lineno, col + i),
                        Position(offset + i + 1, lineno, col + i + 1),
                        y=cls, path=path)
                offset += len(my_indent)
                col += len(my_indent)
                if indentation:
                    yield VirtualNode(
                        "".join(indentation),
                        Position(offset, lineno, col),
                        Position(offset + len(indentation), lineno, col + len(indentation)),
                        path=path)
                for char in my_indent:
                    indentation.append(char)

    def _merge_classes_to_composite_labels(
            self, vnodes: Iterable[VirtualNode], path: str, index_labels: bool = False
            ) -> Iterable[VirtualNode]:
        """
        Pack successive predictable nodes into single "composite" labels.

        :param vnodes: Iterable of `VirtualNode`-s to process.
        :param path: Path to the file from which we are currently extracting features.
        :param index_labels: Whether to index labels to define output classes or not.
        :yield: The sequence of `VirtualNode`-s which is identical to the input but \
                the successive Y-nodes are merged together.
        """
        start, end, value, current_class_seq = None, None, "", []
        for vnode in vnodes:
            if vnode.y is None:
                if current_class_seq:
                    class_seq = tuple(current_class_seq)
                    if class_seq not in self.class_sequences_to_labels:
                        if index_labels:
                            self.class_sequences_to_labels[class_seq] = \
                                len(self.class_sequences_to_labels)
                            self.labels_to_class_sequences.append(class_seq)
                        else:
                            class_seq = None
                    yield VirtualNode(value=value, start=start, end=end,
                                      y=class_seq, path=path)
                    start, end, value, current_class_seq = None, None, "", []
                yield vnode
            else:
                if not current_class_seq:
                    start = vnode.start
                end = vnode.end
                value += vnode.value
                current_class_seq.append(vnode.y)
        if value or current_class_seq:
            yield VirtualNode(
                value=value, start=start, end=end, y=tuple(current_class_seq), path=path)

    def _add_noops(self, vnodes: Sequence[VirtualNode], path: str, index_labels: bool = False
                   ) -> List[VirtualNode]:
        """
        Add CLS_NOOP nodes in between tokens without labeled nodes to allow for insertions.

        :param vnodes: The sequence of `VirtualNode`-s to augment with noop nodes.
        :param path: path to file.
        :param index_labels: Whether to index labels to define output classes or not.
        :return: The augmented `VirtualNode`-s sequence.
        """
        augmented_vnodes = []
        noop_label = (CLASS_INDEX[CLS_NOOP],)
        assert index_labels or noop_label in self.class_sequences_to_labels
        if index_labels and noop_label not in self.class_sequences_to_labels:
            self.class_sequences_to_labels[noop_label] = \
                len(self.class_sequences_to_labels)
            self.labels_to_class_sequences.append(noop_label)
        if not len(vnodes):
            return augmented_vnodes
        if vnodes[0].y is None:
            augmented_vnodes.append(VirtualNode(value="", start=Position(0, 1, 1),
                                                end=Position(0, 1, 1), y=noop_label, path=path))
        for vnode, next_vnode in zip(vnodes, islice(vnodes, 1, None)):
            augmented_vnodes.append(vnode)
            if vnode.y is None and next_vnode.y is None:
                augmented_vnodes.append(VirtualNode(value="", start=vnode.end, end=vnode.end,
                                                    y=noop_label, path=path))
        augmented_vnodes.append(next_vnode)
        if augmented_vnodes[-1].y is None:
            augmented_vnodes.append(VirtualNode(value="", start=vnodes[-1].end, end=vnodes[-1].end,
                                                y=noop_label, path=path))
        return augmented_vnodes

    def _get_features(self, feature_group: FeatureGroup, node_index: int,
                      sibling: Union[VirtualNode, bblfsh.Node], node: VirtualNode
                      ) -> Iterable[int]:
        for feature_name, indices in self._feature_to_indices_set[feature_group][node_index] \
                .items():
            if not len(indices):
                continue
            yield from (value
                        for i, value in enumerate(self._features[feature_name](sibling, node))
                        if i in indices)

    @staticmethod
    def _find_parent(vnode_index: int, vnodes: Sequence[VirtualNode],
                     parents: Mapping[int, bblfsh.Node], closest_left_node_id: int
                     ) -> Optional[bblfsh.Node]:
        """
        Compute vnode parent as the LCA of the closest left and right babelfish nodes.

        :param vnode_index: the index of the current node
        :param vnodes: the sequence of `VirtualNode`-s being transformed into features
        :param parents: the id of bblfsh node to parent bblfsh node mapping
        :param closest_left_node_id: bblfsh node of the closest parent already gone through
        :return: The bblfsh.Node of the found parent or None if no parent was found.
        """
        left_ancestors = set()
        current_left_ancestor_id = closest_left_node_id
        while current_left_ancestor_id in parents:
            left_ancestors.add(id(parents[current_left_ancestor_id]))
            current_left_ancestor_id = id(parents[current_left_ancestor_id])

        for future_vnode in vnodes[vnode_index + 1:]:
            if future_vnode.node:
                break
        else:
            return None
        current_right_ancestor_id = id(future_vnode.node)
        while current_right_ancestor_id in parents:
            if id(parents[current_right_ancestor_id]) in left_ancestors:
                return parents[current_right_ancestor_id]
            current_right_ancestor_id = id(parents[current_right_ancestor_id])
        return None

    @staticmethod
    def _inplace_write_features(features: Iterable[int], row: int, col: int, X: numpy.ndarray
                                ) -> int:
        """
        Write features starting at X[row, col] and return the number of features written.

        :param features: the features
        :param row: the row where we should write
        :param col: the column where we should write
        :param X: the feature matrix
        :return: the number of features written
        """
        to_write = [max(FEATURES_MIN, min(FEATURES_MAX, feature)) for feature in features]
        X[row, col:col + len(to_write)] = to_write
        return len(to_write)

    def _keep_sibling(self, sibling: VirtualNode, vnode: VirtualNode, include_labeled: bool
                      ) -> bool:
        if not include_labeled and (
                sibling.y is not None or sibling.node is None and sibling.value.isspace()):
            return False
        if sibling.y == (CLASS_INDEX[CLS_NOOP],):
            return False
        if sibling.y is None:
            return True
        quote_classes = set([CLASS_INDEX[CLS_DOUBLE_QUOTE], CLASS_INDEX[CLS_SINGLE_QUOTE]])
        return not (quote_classes & set(vnode.y) and quote_classes & set(sibling.y))

    def _inplace_write_vnode_features(
            self, vnodes: Sequence[VirtualNode], parents: Mapping[int, bblfsh.Node],
            lines: Set[int], index_offset: int, X: numpy.ndarray, vn: List[VirtualNode]
            ) -> Tuple[int, Optional[List[int]]]:
        """
        Write features in the input matrix given a sequence of `VirtualNode`-s and relevant info.

        :param vnodes: input sequence of `VirtualNode`s
        :param parents: dictionnary of node id to parent node
        :param lines: indices of lines to consider. 1-based.
        :param index_offset: at which index in the input ndarrays we should start writing
        :param X: features matrix, row per sample
        :param vn: list of the corresponding `VirtualNode`s, the length is the same as `X.shape[0]`
        :return: the new offset, list of neighbours if return_neighbours is True else None
        """
        closest_left_node_id = None
        position = index_offset
        if self.return_sibling_indices:
            sibling_indices_list = []
        for i, vnode in enumerate(vnodes):
            if vnode.node:
                closest_left_node_id = id(vnode.node)
            if vnode.y is None or (lines is not None and vnode.start.line not in lines):
                continue
            if self.parents_depth:
                parent = self._find_parent(i, vnodes, parents, closest_left_node_id)
            else:
                parent = None

            parents_list = []
            if parent:
                current_ancestor = parent
                for _ in range(self.parents_depth):
                    parents_list.append(current_ancestor)
                    current_ancestor_id = id(current_ancestor)
                    if current_ancestor_id not in parents:
                        break
                    current_ancestor = parents[current_ancestor_id]

            left_sibling_indices = []
            for j in range(i - 1, 0, -1):
                if len(left_sibling_indices) >= self.left_siblings_window:
                    break
                if not self._keep_sibling(vnodes[j], vnode, include_labeled=True):
                    continue
                left_sibling_indices.append(j)
            right_sibling_indices = []
            for j in range(i + 1, len(vnodes)):
                if len(right_sibling_indices) >= self.right_siblings_window:
                    break
                if not self._keep_sibling(vnodes[j], vnode,
                                          include_labeled=not self.no_labels_on_right):
                    continue
                right_sibling_indices.append(j)

            col_offset = 0
            # 1. write features of the current node
            col_offset += self._inplace_write_features(
                self._get_features(FeatureGroup.node, 0, vnode, vnode), position, col_offset, X)

            for j, node_index in enumerate(left_sibling_indices):
                col_offset += self._inplace_write_features(
                    self._get_features(FeatureGroup.left, j, vnodes[node_index], vnode),
                    position, col_offset, X)
            for j in range(self.left_siblings_window - 1, len(left_sibling_indices) - 1, -1):
                col_offset += self.count_features(FeatureGroup.left, j)

            # 3. write features of the right siblings of the current node and account for the
            # possible lack of siblings by adjusting offset
            for j, node_index in enumerate(right_sibling_indices):
                col_offset += self._inplace_write_features(
                    self._get_features(FeatureGroup.right, j, vnodes[node_index], vnode),
                    position, col_offset, X)
            for j in range(self.right_siblings_window - 1, len(right_sibling_indices) - 1, -1):
                col_offset += self.count_features(FeatureGroup.right, j)

            # 4. write features of the parents of the current node
            for j, parent_vnode in enumerate(parents_list):
                col_offset += self._inplace_write_features(
                    self._get_features(FeatureGroup.parents, j, parent_vnode, vnode),
                    position, col_offset, X)

            vn[position] = vnode
            position += 1
            if self.return_sibling_indices:
                sibling_indices_list.append(list(left_sibling_indices)
                                            + list(right_sibling_indices))
        return position, sibling_indices_list if self.return_sibling_indices else None

    def _parse_file(self, contents: str, root: bblfsh.Node, path: str) -> \
            Tuple[List[VirtualNode], Dict[int, bblfsh.Node]]:
        """
        Parse a file into a sequence of `VirtuaNode`-s and a mapping from VirtualNode to parent.

        Given the source text and the corresponding UAST this function compiles the list of
        `VirtualNode`-s and the parents mapping. That list of nodes equals to the original
        source text bit-to-bit after `"".join(n.value for n in nodes)`. `parents` map from
        `id(node)` to its parent `bblfsh.Node`.

        :param contents: source file text
        :param root: UAST root node
        :param path: path to the file, used for debugging
        :return: list of `VirtualNode`-s and the parents.
        """
        # build the line mapping
        lines = contents.split("\n")
        line_offsets = numpy.zeros(len(lines) + 1, dtype=numpy.int32)
        pos = 0
        for i, line in enumerate(lines):
            line_offsets[i] = pos
            pos += len(line) + 1
        line_offsets[-1] = pos

        # walk the tree: collect nodes with assigned tokens and build the parents map
        node_tokens = []
        parents = {}
        queue = [root]
        while queue:
            node = queue.pop()
            if node.internal_type in self.node_fixtures:
                node = self.node_fixtures[node.internal_type](node)
            for child in node.children:
                parents[id(child)] = node
            queue.extend(node.children)
            if (node.token or node.start_position and node.end_position
                    and node.start_position != node.end_position and not node.children):
                node_tokens.append(node)
        node_tokens.sort(key=lambda n: n.start_position.offset)
        sentinel = bblfsh.Node()
        sentinel.start_position.offset = len(contents)
        sentinel.start_position.line = len(lines)
        node_tokens.append(sentinel)

        # scan `node_tokens` and fill the gaps with imaginary nodes
        result = []
        pos = 0
        parser = self.tokens.PARSER
        searchsorted = numpy.searchsorted
        for node in node_tokens:
            if node.start_position.offset < pos:
                continue
            if node.start_position.offset > pos:
                sumlen = 0
                diff = contents[pos:node.start_position.offset]
                for match in parser.finditer(diff):
                    positions = []
                    for suboff in (match.start(), match.end()):
                        offset = pos + suboff
                        line = searchsorted(line_offsets, offset, side="right")
                        col = offset - line_offsets[line - 1] + 1
                        positions.append(Position(offset, line, col))
                    token = match.group()
                    sumlen += len(token)
                    result.append(VirtualNode(token, *positions, path=path))
                assert sumlen == node.start_position.offset - pos, \
                    "missed some imaginary tokens: \"%s\"" % diff
            if node is sentinel:
                break
            result.extend(VirtualNode.from_node(node, contents, path, self.token_unwrappers))
            pos = node.end_position.offset
        return result, parents<|MERGE_RESOLUTION|>--- conflicted
+++ resolved
@@ -12,7 +12,6 @@
 from sklearn.feature_selection import SelectKBest, VarianceThreshold
 
 from lookout.core.api.service_data_pb2 import File
-from lookout.style.format.utils import node2offsets
 from lookout.style.format.feature_utils import (
     CLASS_INDEX, CLS_DOUBLE_QUOTE, CLS_NEWLINE, CLS_NOOP, CLS_SINGLE_QUOTE, CLS_SPACE,
     CLS_SPACE_DEC, CLS_SPACE_INC, CLS_TAB, CLS_TAB_DEC, CLS_TAB_INC, Position, VirtualNode)
@@ -237,7 +236,7 @@
                  and the corresponding `VirtualNode`-s or None in case not extracting features.
         """
         vnodes_trace = {}
-        parents_mapping = {}
+        parents = {}
         parsed_files = []
         index_labels = not self.labels_to_class_sequences
         for i, file in enumerate(files):
@@ -262,20 +261,16 @@
             else:
                 file_vnodes = list(file_vnodes)
             file_lines = set(lines[i]) if lines is not None else None
-<<<<<<< HEAD
-            parsed_files.append((vnodes, parents, file_lines))
-            parents_mapping[file.path] = parents
+            parsed_files.append((file_vnodes, file_parents, file_lines))
+            parents[file.path] = file_parents
             closest_left_node_id = None
-            for j, vn in enumerate(vnodes):
+            for j, vn in enumerate(file_vnodes):
                 if vn.node:
                     closest_left_node_id = id(vn.node)
-                parent = self._find_parent(j, vnodes, parents, closest_left_node_id)
+                parent = self._find_parent(j, file_vnodes, file_parents, closest_left_node_id)
                 if parent is None:
                     parent = uast
                 vnodes_trace[id(vn)] = parent.start_position.offset, parent.end_position.offset
-=======
-            parsed_files.append((file_vnodes, file_parents, file_lines))
->>>>>>> 0ed81115
 
         labels = [[self.class_sequences_to_labels[vnode.y]
                    for vnode in file_vnodes if vnode.y is not None and (
@@ -305,8 +300,8 @@
                 sibling_indices_list.extend(sibling_indices)
         self._log.debug("Features shape: %s" % (X.shape,))
         if self.return_sibling_indices:
-            return X, y, vnodes_y, vnodes, vnodes_trace, parents_mapping, sibling_indices_list
-        return X, y, vnodes_y, vnodes, vnodes_trace, parents_mapping
+            return X, y, vnodes_y, vnodes, vnodes_trace, parents, sibling_indices_list
+        return X, y, vnodes_y, vnodes, vnodes_trace, parents
 
     def select_features(self, X: numpy.ndarray, y: numpy.ndarray) -> Tuple[numpy.ndarray,
                                                                            numpy.ndarray]:
