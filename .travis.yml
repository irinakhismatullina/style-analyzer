--- conflicted
+++ resolved
@@ -44,14 +44,11 @@
                    && (! grep -R /tmp lookout/style/*/tests)
                    && rm -rf lookout/core/server
                    && cd doc && make"
-<<<<<<< HEAD
       install: "pip install -r doc/requirements.txt
                             flake8
                             flake8-quotes
-                            flake8-bugbear"
-=======
-      install: pip install -r doc/requirements.txt flake8 flake8-quotes flake8-import-order
->>>>>>> faeb25a6
+                            flake8-bugbear
+                            flake8-import-order"
     - python: 3.7
       env: *_coverage
       install: *_install
